name: Enhanced MCP Agent Automation & Validation Gateway

on:
  pull_request:
    types: [opened, synchronize, reopened, ready_for_review, labeled]
    branches: [main, develop]
  workflow_dispatch:
    inputs:
      run_discovery:
        description: 'Run MCP discovery scan'
        required: false
        default: 'false'
        type: boolean
      validation_level:
        description: 'Validation level (basic/full/comprehensive)'
        required: false
        default: 'full'
        type: choice
        options:
          - basic
          - full
          - comprehensive
      force_validation:
        description: 'Force validation even for non-agent PRs'
        required: false
        default: 'false'
        type: boolean
  schedule:
    # Weekly MCP discovery on Sundays at 2 AM UTC
    - cron: '0 2 * * 0'

env:
  NODE_ENV: development
  MCP_SERVER_PORT: 3001

jobs:
  pre-merge-validation-gate:
    name: "🚪 Pre-Merge Validation Gateway"
    runs-on: ubuntu-latest
    if: github.event_name == 'pull_request'
    outputs:
      gate-status: ${{ steps.gate.outputs.status }}
      requires-mcp-validation: ${{ steps.gate.outputs.requires-mcp-validation }}
      blocking-issues: ${{ steps.gate.outputs.blocking-issues }}
    
    steps:
      - name: Checkout code
        uses: actions/checkout@v4
        with:
          fetch-depth: 0

      - name: Determine Validation Requirements
        id: gate
        run: |
          echo "🚪 Analyzing PR for validation requirements..."
          
          # Initialize validation requirements
          REQUIRES_MCP_VALIDATION="false"
          BLOCKING_ISSUES=""
          GATE_STATUS="pending"
          
          # Check if this is a copilot/agent PR
          PR_AUTHOR="${{ github.actor }}"
          if [ "$PR_AUTHOR" = "copilot" ] || [ "$PR_AUTHOR" = "github-actions[bot]" ] || echo "$PR_AUTHOR" | grep -q "copilot"; then
            REQUIRES_MCP_VALIDATION="true"
            echo "🤖 Copilot/Agent PR detected - MCP validation required"
          fi
          
          # Check for agent-related labels
          if echo "${{ github.event.pull_request.labels.*.name }}" | grep -q "copilot-coding-agent\|needs-mcp-validation\|agent-generated"; then
            REQUIRES_MCP_VALIDATION="true"
            echo "🏷️ Agent-related label detected - MCP validation required"
          fi
          
          # Check for MCP-related file changes
          if git diff --name-only origin/main...HEAD | grep -qE "(mcp-|scripts/.*mcp|\.github/workflows/.*mcp|mcp-server)"; then
            REQUIRES_MCP_VALIDATION="true"
            echo "📁 MCP-related files changed - MCP validation required"
          fi
          
          # Check for automation script changes
          if git diff --name-only origin/main...HEAD | grep -qE "(scripts/automation|scripts/.*-automation|automation/)"; then
            REQUIRES_MCP_VALIDATION="true"
            echo "🔧 Automation scripts changed - MCP validation required"  
          fi
          
          # Force validation if requested
          if [ "${{ inputs.force_validation }}" = "true" ]; then
            REQUIRES_MCP_VALIDATION="true"
            echo "⚡ Force validation requested - MCP validation required"
          fi
          
          # Set outputs
          echo "requires-mcp-validation=$REQUIRES_MCP_VALIDATION" >> $GITHUB_OUTPUT
          echo "blocking-issues=$BLOCKING_ISSUES" >> $GITHUB_OUTPUT
          echo "status=$GATE_STATUS" >> $GITHUB_OUTPUT
          
          # Create validation status comment for copilot PRs
          if [ "$REQUIRES_MCP_VALIDATION" = "true" ]; then
            cat > validation-gate-notice.md << EOF
          ## 🚪 Pre-Merge Validation Gateway Activated
          
          This PR requires comprehensive validation before merge:
          
          **Validation Requirements:**
          - 🛡️ **MCP Server Validation**: All MCP servers must pass health checks
          - 🔍 **Integration Testing**: Community MCP server integrations validated  
          - 🛠️ **Automation Testing**: Agent automation scripts verified
          - 📊 **Performance Impact**: No degradation in system performance
          - 🔒 **Security Scan**: No new vulnerabilities introduced
          
          **Auto-Merge Status**: ⏳ Pending validation completion
          
          **Manual Override**: Maintainers can use \`/approve-merge\` to bypass if necessary
          EOF
          else
            cat > validation-gate-notice.md << EOF
          ## ℹ️ Standard PR Review Process
          
          This PR follows the standard review process:
          - No MCP validation required
          - Standard code review applies
          - Can be merged when approved
          EOF
          fi

      - name: Post Validation Gate Notice
        uses: actions/github-script@v7
        with:
          script: |
            const fs = require('fs');
            const notice = fs.readFileSync('validation-gate-notice.md', 'utf8');
            
            await github.rest.issues.createComment({
              issue_number: context.issue.number,
              owner: context.repo.owner,
              repo: context.repo.repo,
              body: notice
            });

  mcp-discovery:
    name: 🔍 MCP Discovery & Updates
    runs-on: ubuntu-latest
    if: github.event_name == 'schedule' || inputs.run_discovery == 'true'
    outputs:
      discoveries-made: ${{ steps.discovery.outputs.discoveries }}
      should-create-pr: ${{ steps.discovery.outputs.should-create-pr }}
    
    steps:
      - name: Checkout code
        uses: actions/checkout@v4

      - name: Setup Node.js
        uses: actions/setup-node@v4
        with:
          node-version: '18'
          cache: 'npm'

      - name: Install dependencies
        run: npm ci --silent

      - name: Run MCP Discovery
        id: discovery
        run: |
          echo "🔍 Running MCP server discovery..."
          node scripts/discover-new-mcp-servers.js > discovery-output.log 2>&1 || true
          
          # Check if discoveries were made
          if [ -f "mcp-discovery-report.json" ]; then
            DISCOVERIES=$(jq '.total_discoveries' mcp-discovery-report.json)
            echo "discoveries=$DISCOVERIES" >> $GITHUB_OUTPUT
            
            if [ "$DISCOVERIES" -gt 0 ]; then
              echo "should-create-pr=true" >> $GITHUB_OUTPUT
              echo "✅ Found $DISCOVERIES new MCP candidates"
            else
              echo "should-create-pr=false" >> $GITHUB_OUTPUT
              echo "ℹ️ No new MCP servers discovered"
            fi
          else
            echo "discoveries=0" >> $GITHUB_OUTPUT
            echo "should-create-pr=false" >> $GITHUB_OUTPUT
            echo "⚠️ Discovery report not generated"
          fi

      - name: Create Discovery PR
        if: steps.discovery.outputs.should-create-pr == 'true'
        uses: peter-evans/create-pull-request@v5
        with:
          token: ${{ secrets.GITHUB_TOKEN }}
          commit-message: "🔍 Auto-discovery: Found ${{ steps.discovery.outputs.discoveries }} new MCP servers"
          title: "🤖 MCP Auto-Discovery: ${{ steps.discovery.outputs.discoveries }} New Servers Found"
          body: |
            ## 🔍 MCP Auto-Discovery Results
            
            This PR was automatically created by the MCP discovery system.
            
            **📊 Summary:**
            - **New MCP servers found:** ${{ steps.discovery.outputs.discoveries }}
            - **Discovery timestamp:** ${{ github.run_id }}
            - **Workflow:** [View run](${{ github.server_url }}/${{ github.repository }}/actions/runs/${{ github.run_id }})
            
            **📋 Changes:**
            - Updated `docs/guides/AGENTS.md` with new MCP server discoveries
            - Generated `mcp-discovery-report.json` with detailed analysis
            
            **🔧 Next Steps:**
            1. Review the discovered MCP servers for relevance
            2. Test integration of high-priority candidates
            3. Update installation scripts if approved
            4. Merge when ready
            
            **🛡️ Validation:**
            All changes have been automatically validated and are ready for review.
          branch: mcp-auto-discovery-${{ github.run_id }}
          delete-branch: true

  mcp-validation:
    name: 🛡️ Enhanced MCP Validation Suite
    runs-on: ubuntu-latest
    needs: [pre-merge-validation-gate]
    if: always() && (github.event_name == 'pull_request' || github.event_name == 'workflow_dispatch') && (needs.pre-merge-validation-gate.outputs.requires-mcp-validation == 'true' || github.event_name == 'workflow_dispatch')
    
    env:
      BROWSERBASE_API_KEY: ${{ secrets.BROWSERBASE_API_KEY }}
      BROWSERBASE_PROJECT_ID: ${{ secrets.BROWSERBASE_PROJECT_ID }}
    
    outputs:
      validation-status: ${{ steps.validation.outputs.status }}
      critical-failures: ${{ steps.validation.outputs.critical-failures }}
      merge-ready: ${{ steps.validation.outputs.merge-ready }}
      
    steps:
      - name: Checkout code
        uses: actions/checkout@v4
        with:
          fetch-depth: 0

      - name: Setup Node.js
        uses: actions/setup-node@v4
        with:
          node-version: '18'
          cache: 'npm'

      - name: Install dependencies
        run: npm ci --silent

      - name: Setup Python
        uses: actions/setup-python@v4
        with:
          python-version: '3.9'
          cache: 'pip'

      - name: Install Python dependencies
        run: pip install -r requirements-core.txt

      - name: Install Security Tools
        run: |
          # Install gitleaks for nning
          wget -q https://github.com/gitleaks/gitleaks/releases/download/v8.18.0/gitleaks_8.18.0_linux_x64.tar.gz
          tar -xzf gitleaks_8.18.0_linux_x64.tar.gz
          sudo mv gitleaks /usr/local/bin/
          chmod +x /usr/local/bin/gitleaks
          echo "✅ Gitleaks installed for 

      - name: Start MCP Servers
        run: |
          echo "🚀 Starting MCP server orchestration..."
          # Start the main MCP orchestrator in background

          MCP_PID=$!
          echo $MCP_PID > mcp.pid
          
          # Wait for servers to start
          sleep 10
          
          # Verify servers are running
          if ps -p $MCP_PID > /dev/null; then
            echo "✅ MCP orchestrator started successfully"
          else
            echo "❌ MCP orchestrator failed to start"
            cat mcp-orchestrator.log
            exit 1
          fi

      - name: Run MCP Manager Validation
        run: |
          echo "🔍 Running MCP Manager validation suite..."
          
          # Run install, health, test, and report
          node scripts/mcp-manager.js install
          node scripts/mcp-manager.js health
          node scripts/mcp-manager.js test
          node scripts/mcp-manager.js report
          
          echo "✅ MCP Manager validation completed"

      - name: Run Comprehensive MCP Validation
        id: validation
        run: |
          echo "🔍 Running comprehensive MCP validation..."
          
          VALIDATION_LEVEL="${{ inputs.validation_level || 'full' }}"
          echo "Validation level: $VALIDATION_LEVEL"
          
          # Initialize validation results
          VALIDATION_STATUS="passing"
          CRITICAL_FAILURES=0
          SECURITY_FAILURES=0
          CODE_INTEL_FAILURES=0
          
          # Create validation summary JSON for better parsing
          cat > mcp-validation-summary.json << 'EOF'
          {
            "timestamp": "$(date -u +"%Y-%m-%d %H:%M:%S UTC")",
            "validation_level": "$VALIDATION_LEVEL",
            "workflow_run": "${{ github.run_id }}",
            "overall_status": "pending",
            "critical_failures": 0,
            "security_failures": 0,
            "code_intel_failures": 0,
            "tests": []
          }
          EOF
          
          # Create validation report
          cat > mcp-validation-results.md << 'EOF'
          # 🛡️ MCP Validation Report
          
          **Timestamp:** $(date -u +"%Y-%m-%d %H:%M:%S UTC")
          **Workflow:** ${{ github.workflow }}
          **Run ID:** ${{ github.run_id }}
          **Validation Level:** $VALIDATION_LEVEL
          
          ## 📊 Validation Results
          
          EOF
          
          # 1. MCP Server Health Check (CRITICAL)
          echo "## 🏥 MCP Server Health Check" >> mcp-validation-results.md
          if node scripts/comprehensive-mcp-validation.js --check-health > health-check.log 2>&1; then
            echo "✅ MCP server health check passed"
            echo "- ✅ **Health Check**: All MCP servers responding correctly" >> mcp-validation-results.md
            # Update JSON summary
            jq '.tests += [{"name": "mcp_health", "status": "passed", "critical": true}]' mcp-validation-summary.json > tmp.json && mv tmp.json mcp-validation-summary.json
          else
            echo "❌ MCP server health check failed"
            echo "- ❌ **Health Check**: Critical MCP servers not responding" >> mcp-validation-results.md
            # Append detailed health check logs
            echo "" >> mcp-validation-results.md
            echo "**Health Check Details:**" >> mcp-validation-results.md
            echo '```' >> mcp-validation-results.md
            tail -20 health-check.log >> mcp-validation-results.md 2>/dev/null || echo "Health check logs not available" >> mcp-validation-results.md
            echo '```' >> mcp-validation-results.md
            VALIDATION_STATUS="failing"
            CRITICAL_FAILURES=$((CRITICAL_FAILURES + 1))
            # Update JSON summary  
            jq '.tests += [{"name": "mcp_health", "status": "failed", "critical": true}]' mcp-validation-summary.json > tmp.json && mv tmp.json mcp-validation-summary.json
          fi
          
          # 2. Code Quality Analysis (using MCP servers)
          echo "## 🔍 Code Quality Analysis" >> mcp-validation-results.md
          if [ "$VALIDATION_LEVEL" != "basic" ]; then
            # Use FileScopeMCP for code analysis
            echo "Running code analysis via MCP servers..."
            if node scripts/validate-mcp-integration.js --code-analysis >> mcp-validation-results.md 2>&1; then
              echo "✅ Code quality analysis passed"
              echo "- ✅ **Code Analysis**: No critical issues found" >> mcp-validation-results.md
            else
              echo "⚠️ Code quality analysis found issues"
              echo "- ⚠️ **Code Analysis**: Issues found (non-critical)" >> mcp-validation-results.md
            fi
          else
            echo "- ⏭️ **Code Analysis**: Skipped (basic validation)" >> mcp-validation-results.md
          fi
          
<<<<<<< HEAD
          # 3. Security Scanning &  Detection
          echo "## 🛡️ Security Scanning &  Detection" >> mcp-validation-results.md
=======
          # 3. Security Scanning & Secret Detection (CRITICAL)
          echo "## 🛡️ Security Scanning & Secret Detection" >> mcp-validation-results.md
>>>>>>> bfe63e66
          if [ "$VALIDATION_LEVEL" == "comprehensive" ] || [ "$VALIDATION_LEVEL" == "full" ]; then
            # Use package-management MCP for security scanning
            echo "Running security scan via MCP servers..."
            
            # 1. NPM Audit (CRITICAL)
            echo "Running NPM security audit..."
            if npm audit --audit-level=high > audit-results.json 2>&1; then
              echo "✅ NPM security audit passed"
              echo "- ✅ **NPM Audit**: No high-severity vulnerabilities" >> mcp-validation-results.md
              jq '.tests += [{"name": "npm_audit", "status": "passed", "critical": true}]' mcp-validation-summary.json > tmp.json && mv tmp.json mcp-validation-summary.json
            else
              echo "❌ NPM security audit found CRITICAL vulnerabilities"
              echo "- ❌ **NPM Audit**: CRITICAL high-severity vulnerabilities detected" >> mcp-validation-results.md
              # Show detailed audit results
              echo "" >> mcp-validation-results.md
              echo "**Critical Vulnerabilities:**" >> mcp-validation-results.md
              echo '```json' >> mcp-validation-results.md
              cat audit-results.json >> mcp-validation-results.md
              echo '```' >> mcp-validation-results.md
              VALIDATION_STATUS="failing"
              CRITICAL_FAILURES=$((CRITICAL_FAILURES + 1))
              SECURITY_FAILURES=$((SECURITY_FAILURES + 1))
              jq '.tests += [{"name": "npm_audit", "status": "failed", "critical": true}]' mcp-validation-summary.json > tmp.json && mv tmp.json mcp-validation-summary.json
            fi
            
<<<<<<< HEAD
            # 2. 
            echo "Running  scanning..."
            if command -v gitleaks >/dev/null 2>&1; then
              if gitleaks detect --source . --no-git --verbose > gitleaks-results.json 2>&1; then
                echo "✅  scanning passed - No secrets detected"
                echo "- ✅ **n**: No secrets detected" >> mcp-validation-results.md
              else
                echo "❌  scanning failed - Secrets detected"
                echo "- ❌ **n**: Secrets detected in code" >> mcp-validation-results.md
=======
            # 2. Secret Scanning (CRITICAL)
            echo "Running secret scanning..."
            if command -v gitleaks >/dev/null 2>&1; then
              if gitleaks detect --source . --no-git --verbose > gitleaks-results.json 2>&1; then
                echo "✅ Secret scanning passed - No secrets detected"
                echo "- ✅ **Secret Scan**: No secrets detected" >> mcp-validation-results.md
                jq '.tests += [{"name": "secret_scan", "status": "passed", "critical": true}]' mcp-validation-summary.json > tmp.json && mv tmp.json mcp-validation-summary.json
              else
                echo "❌ Secret scanning failed - CRITICAL secrets detected"
                echo "- ❌ **Secret Scan**: CRITICAL secrets detected in code" >> mcp-validation-results.md
                # Show detailed secret scan results
                echo "" >> mcp-validation-results.md
                echo "**Detected Secrets (redacted):**" >> mcp-validation-results.md
                echo '```json' >> mcp-validation-results.md
                # Show results but redact actual secret values for security
                cat gitleaks-results.json | jq '.[] | {file: .File, type: .RuleID, line: .StartLine}' 2>/dev/null || cat gitleaks-results.json >> mcp-validation-results.md
                echo '```' >> mcp-validation-results.md
>>>>>>> bfe63e66
                VALIDATION_STATUS="failing"
                CRITICAL_FAILURES=$((CRITICAL_FAILURES + 1))
                SECURITY_FAILURES=$((SECURITY_FAILURES + 1))
                jq '.tests += [{"name": "secret_scan", "status": "failed", "critical": true}]' mcp-validation-summary.json > tmp.json && mv tmp.json mcp-validation-summary.json
              fi
            else
              # Fallback basic  scanning
              echo "Using basic nning (gitleaks not available)..."
              SECRET_PATTERNS="password|secret|key|token|api_key|private|credential"
<<<<<<< HEAD
              if grep -r -i -E "$SECRET_PATTERNS.*=.*['\"][a-zA-Z0-9+/=]{8,}['\"]" . --exclude-dir=node_modules --exclude-dir=.git --exclude="*.test.js" --exclude="*.example" > -scan-results.txt 2>/dev/null; then
                echo "⚠️ Potential secrets found (basic scan)"
                echo "- ⚠️ **n**: Potential secrets found (basic scan)" >> mcp-validation-results.md
                cat -scan-results.txt >> mcp-validation-results.md
              else
                echo "✅ Basic nning passed"
                echo "- ✅ ** scan passed" >> mcp-validation-results.md
=======
              if grep -r -i -E "$SECRET_PATTERNS.*=.*['\"][a-zA-Z0-9+/=]{8,}['\"]" . --exclude-dir=node_modules --exclude-dir=.git --exclude="*.test.js" --exclude="*.example" > secret-scan-results.txt 2>/dev/null; then
                echo "⚠️ Potential secrets found (basic scan) - CRITICAL"
                echo "- ❌ **Secret Scan**: CRITICAL - Potential secrets found (basic scan)" >> mcp-validation-results.md
                echo "" >> mcp-validation-results.md
                echo "**Potential Secrets Found:**" >> mcp-validation-results.md
                echo '```' >> mcp-validation-results.md
                # Redact actual values in basic scan too
                sed 's/=.*/=***REDACTED***/g' secret-scan-results.txt >> mcp-validation-results.md
                echo '```' >> mcp-validation-results.md
                VALIDATION_STATUS="failing"
                CRITICAL_FAILURES=$((CRITICAL_FAILURES + 1))
                SECURITY_FAILURES=$((SECURITY_FAILURES + 1))
                jq '.tests += [{"name": "secret_scan", "status": "failed", "critical": true}]' mcp-validation-summary.json > tmp.json && mv tmp.json mcp-validation-summary.json
              else
                echo "✅ Basic secret scanning passed"
                echo "- ✅ **Secret Scan**: Basic scan passed" >> mcp-validation-results.md
                jq '.tests += [{"name": "secret_scan", "status": "passed", "critical": true}]' mcp-validation-summary.json > tmp.json && mv tmp.json mcp-validation-summary.json
>>>>>>> bfe63e66
              fi
            fi
          else
            echo "- ⏭️ **Security Scan**: Skipped (basic validation only)" >> mcp-validation-results.md
          fi
          
          # 4. Integration Tests (CRITICAL for code intelligence)
          echo "## 🧪 Integration Tests" >> mcp-validation-results.md
          echo "Running MCP integration tests..."
          if node scripts/test-community-mcp-servers.js > integration-test.log 2>&1; then
            echo "✅ Integration tests passed"
            echo "- ✅ **Integration Tests**: All MCP integrations working" >> mcp-validation-results.md
            jq '.tests += [{"name": "integration_tests", "status": "passed", "critical": true}]' mcp-validation-summary.json > tmp.json && mv tmp.json mcp-validation-summary.json
          else
            echo "❌ Integration tests failed - CRITICAL"
            echo "- ❌ **Integration Tests**: CRITICAL code intelligence integrations failing" >> mcp-validation-results.md
            # Show detailed integration test results
            echo "" >> mcp-validation-results.md
            echo "**Integration Test Details:**" >> mcp-validation-results.md
            echo '```' >> mcp-validation-results.md
            tail -30 integration-test.log >> mcp-validation-results.md 2>/dev/null || echo "Integration test logs not available" >> mcp-validation-results.md
            echo '```' >> mcp-validation-results.md
            VALIDATION_STATUS="failing"
            CRITICAL_FAILURES=$((CRITICAL_FAILURES + 1))
            CODE_INTEL_FAILURES=$((CODE_INTEL_FAILURES + 1))
            jq '.tests += [{"name": "integration_tests", "status": "failed", "critical": true}]' mcp-validation-summary.json > tmp.json && mv tmp.json mcp-validation-summary.json
          fi
          
          # 5. Performance Tests
          echo "## ⚡ Performance Tests" >> mcp-validation-results.md
          if [ "$VALIDATION_LEVEL" == "comprehensive" ]; then
            echo "Running performance tests..."
            # Simple performance check - measure MCP response times
            START_TIME=$(date +%s%N)
            node scripts/comprehensive-mcp-validation.js --performance >> mcp-validation-results.md 2>&1 || true
            END_TIME=$(date +%s%N)
            DURATION=$((($END_TIME - $START_TIME) / 1000000)) # Convert to milliseconds
            
            if [ $DURATION -lt 5000 ]; then
              echo "✅ Performance tests passed ($DURATION ms)"
              echo "- ✅ **Performance**: Acceptable response times (${DURATION}ms)" >> mcp-validation-results.md
            else
              echo "⚠️ Performance tests slow ($DURATION ms)"
              echo "- ⚠️ **Performance**: Slow response times (${DURATION}ms)" >> mcp-validation-results.md
            fi
          else
            echo "- ⏭️ **Performance Tests**: Skipped (not comprehensive)" >> mcp-validation-results.md
          fi
          
          # Summary and final JSON update
          echo "" >> mcp-validation-results.md
          echo "## 📋 Critical Validation Summary" >> mcp-validation-results.md
          echo "" >> mcp-validation-results.md
          echo "| Category | Status | Failures |" >> mcp-validation-results.md
          echo "|----------|--------|----------|" >> mcp-validation-results.md
          echo "| Overall Status | **$VALIDATION_STATUS** | $CRITICAL_FAILURES total |" >> mcp-validation-results.md
          echo "| Security | $([ $SECURITY_FAILURES -eq 0 ] && echo "✅ PASSED" || echo "❌ FAILED") | $SECURITY_FAILURES failures |" >> mcp-validation-results.md
          echo "| Code Intelligence | $([ $CODE_INTEL_FAILURES -eq 0 ] && echo "✅ PASSED" || echo "❌ FAILED") | $CODE_INTEL_FAILURES failures |" >> mcp-validation-results.md
          echo "| Validation Level | **$VALIDATION_LEVEL** | - |" >> mcp-validation-results.md
          echo "" >> mcp-validation-results.md
          
          if [ "$CRITICAL_FAILURES" -gt 0 ]; then
            echo "### 🚫 MERGE BLOCKED" >> mcp-validation-results.md
            echo "" >> mcp-validation-results.md
            echo "This PR **CANNOT BE MERGED** until the following critical issues are resolved:" >> mcp-validation-results.md
            echo "" >> mcp-validation-results.md
            if [ "$SECURITY_FAILURES" -gt 0 ]; then
              echo "- **Security Issues**: $SECURITY_FAILURES critical security failures detected" >> mcp-validation-results.md
            fi
            if [ "$CODE_INTEL_FAILURES" -gt 0 ]; then
              echo "- **Code Intelligence**: $CODE_INTEL_FAILURES critical MCP integration failures" >> mcp-validation-results.md
            fi
            echo "" >> mcp-validation-results.md
            echo "**Resolution Steps:**" >> mcp-validation-results.md
            echo "1. Review the detailed error logs above" >> mcp-validation-results.md
            echo "2. Fix all security vulnerabilities and exposed secrets" >> mcp-validation-results.md  
            echo "3. Ensure MCP servers are properly configured and responding" >> mcp-validation-results.md
            echo "4. Re-run validation using \`/run-mcp-validation\`" >> mcp-validation-results.md
          fi
          
          # Update final JSON summary
          jq --arg status "$VALIDATION_STATUS" \
             --argjson critical "$CRITICAL_FAILURES" \
             --argjson security "$SECURITY_FAILURES" \
             --argjson code_intel "$CODE_INTEL_FAILURES" \
             '.overall_status = $status | .critical_failures = $critical | .security_failures = $security | .code_intel_failures = $code_intel' \
             mcp-validation-summary.json > tmp.json && mv tmp.json mcp-validation-summary.json
          
          # Set outputs with enhanced failure tracking
          MERGE_READY="false"
          if [ "$VALIDATION_STATUS" = "passing" ] && [ "$CRITICAL_FAILURES" = "0" ]; then
            MERGE_READY="true"
          fi
          
          echo "status=$VALIDATION_STATUS" >> $GITHUB_OUTPUT
          echo "critical-failures=$CRITICAL_FAILURES" >> $GITHUB_OUTPUT
          echo "security-failures=$SECURITY_FAILURES" >> $GITHUB_OUTPUT
          echo "code-intel-failures=$CODE_INTEL_FAILURES" >> $GITHUB_OUTPUT
          echo "merge-ready=$MERGE_READY" >> $GITHUB_OUTPUT
          
          # Display results
          echo "📊 Validation Results:"
          echo "   Status: $VALIDATION_STATUS"
          echo "   Critical Failures: $CRITICAL_FAILURES"

      - name: Stop MCP Servers
        if: always()
        run: |
          if [ -f mcp.pid ]; then
            MCP_PID=$(cat mcp.pid)
            if ps -p $MCP_PID > /dev/null; then
              kill $MCP_PID || true
              echo "🛑 Stopped MCP orchestrator"
            fi
            rm -f mcp.pid
          fi

      - name: Upload Validation Results
        uses: actions/upload-artifact@v4
        if: always()
        with:
          name: mcp-validation-results-${{ github.run_id }}
          path: |
            mcp-validation-results.md
            mcp-validation-summary.json
            mcp-orchestrator.log
            audit-results.json
            gitleaks-results.json
<<<<<<< HEAD
            results.txt
=======
            secret-scan-results.txt
            health-check.log
            integration-test.log
>>>>>>> bfe63e66
            mcp-integration-test-results.json
          retention-days: 30

      - name: Enhanced PR Comment with Validation Gating
        if: github.event_name == 'pull_request'
        uses: actions/github-script@v7
        with:
          script: |
            const fs = require('fs');
            
            try {
              // Read validation results and summary
              let validationResults = '';
              let validationSummary = null;
              try {
                validationResults = fs.readFileSync('mcp-validation-results.md', 'utf8');
              } catch (error) {
                validationResults = '❌ Validation results file not found. Check workflow logs for details.';
              }
              
              try {
                const summaryRaw = fs.readFileSync('mcp-validation-summary.json', 'utf8');
                validationSummary = JSON.parse(summaryRaw);
              } catch (error) {
                console.log('Could not parse validation summary JSON');
              }
              
              // Determine merge status with enhanced failure tracking
              const validationStatus = '${{ steps.validation.outputs.status }}';
              const criticalFailures = '${{ steps.validation.outputs.critical-failures }}';
              const securityFailures = '${{ steps.validation.outputs.security-failures }}';
              const codeIntelFailures = '${{ steps.validation.outputs.code-intel-failures }}';
              const mergeReady = '${{ steps.validation.outputs.merge-ready }}';
              const requiresValidation = '${{ needs.pre-merge-validation-gate.outputs.requires-mcp-validation }}';
              
              // Create enhanced status indicators
              const statusIcon = validationStatus === 'passing' ? '✅' : '❌';
              const mergeStatus = mergeReady === 'true' ? '✅ READY FOR AUTO-MERGE' : '🚫 MERGE BLOCKED';
              const validationBadge = requiresValidation === 'true' ? '🛡️ VALIDATION REQUIRED' : 'ℹ️ STANDARD REVIEW';
              
              // Artifact links
              const runId = '${{ github.run_id }}';
              const artifactUrl = `${{ github.server_url }}/${{ github.repository }}/actions/runs/${runId}`;
              
              // Create comment body with enhanced failure tracking
              const commentBody = `## 🛡️ MCP Validation Gateway Report
            
            **Workflow Run:** [#${{ github.run_number }}](${artifactUrl})
            **Validation Gateway:** ${validationBadge}
            **Overall Status:** ${statusIcon} ${validationStatus.toUpperCase()}
            **Merge Status:** ${mergeStatus}
            
            ### 📊 Critical Failure Analysis
            
            | Category | Status | Failures | Impact |
            |----------|--------|----------|---------|
            | **Security** | ${securityFailures === '0' ? '✅ PASSED' : '❌ FAILED'} | ${securityFailures} | ${securityFailures !== '0' ? 'BLOCKS MERGE' : 'Safe to merge'} |
            | **Code Intelligence** | ${codeIntelFailures === '0' ? '✅ PASSED' : '❌ FAILED'} | ${codeIntelFailures} | ${codeIntelFailures !== '0' ? 'BLOCKS MERGE' : 'All integrations working'} |
            | **Total Critical** | ${criticalFailures === '0' ? '✅ PASSED' : '❌ FAILED'} | ${criticalFailures} | ${criticalFailures !== '0' ? 'MERGE BLOCKED' : 'Ready for merge'} |
            
            ### 🚪 Validation Gateway Status
            
            | Component | Status | Details |
            |-----------|--------|---------|
            | MCP Server Health | ${criticalFailures === '0' ? '✅' : '❌'} | Core MCP servers responding |
            | Integration Tests | ${codeIntelFailures === '0' ? '✅' : '❌'} | Community MCP servers validated |
            | Security Scan | ${securityFailures === '0' ? '✅' : '❌'} | Vulnerability & secret detection |
            | Auto-Merge Ready | ${mergeReady === 'true' ? '✅' : '❌'} | ${mergeReady === 'true' ? 'All critical checks passed' : 'Critical issues must be resolved'} |
            
            ### 📦 Validation Artifacts
            
            **Download comprehensive validation results:**
            - 📋 [Validation Report & Logs](${artifactUrl}) - Full MCP validation artifacts
            - 🔍 [Security Scan Results](${artifactUrl}) - Dependency audit & secret scan  
            - 🧪 [Integration Test Results](${artifactUrl}) - MCP server integration tests
            
            <details>
            <summary>📊 Detailed Validation Results</summary>
            
            ${validationResults}
            
            </details>
            
            ${mergeReady === 'true' ? 
              '### ✅ AUTO-MERGE APPROVED\n\n**This PR has passed all critical validation gates and is ready for automatic merge.** All MCP servers are operational, no critical security or code intelligence issues detected.' : 
              `### 🚫 MERGE BLOCKED\n\n**This PR cannot be merged until critical validation issues are resolved.**\n\n**Critical Issues Found:**\n- Security Failures: ${securityFailures}\n- Code Intelligence Failures: ${codeIntelFailures}\n- Total Critical Failures: ${criticalFailures}\n\n**Resolution Required:** Address all critical failures before merge.`
            }
            
            ### 🔄 Available Commands
            
            **Validation Commands:**
            - \`/run-mcp-validation\` - Re-run comprehensive MCP validation
            - \`/mcp-health-check\` - Quick health check only  
            - \`/run-mcp-all\` - Run all validation suites
            
            **Override Commands (Maintainers Only):**
            - \`/approve-merge\` - Override validation and approve merge
            - \`/force-validation\` - Force validation even if not required
            
            ---
            
            **🛡️ MCP Validation Gateway System**  
            **Auto-Merge**: ${mergeReady === 'true' ? 'ENABLED' : 'BLOCKED'} | **Status**: ${validationStatus.toUpperCase()} | **Critical Failures**: ${criticalFailures}`;
              
              // Post comment
              await github.rest.issues.createComment({
                issue_number: context.issue.number,
                owner: context.repo.owner,
                repo: context.repo.repo,
                body: commentBody
              });
            } catch (error) {
              console.error('Error posting enhanced comment:', error);
            }

      - name: Enhanced Status Check with Merge Gating
        if: github.event_name == 'pull_request'
        uses: actions/github-script@v7
        with:
          script: |
            const status = '${{ steps.validation.outputs.status }}';
            const criticalFailures = '${{ steps.validation.outputs.critical-failures }}';
            const mergeReady = '${{ steps.validation.outputs.merge-ready }}';
            const requiresValidation = '${{ needs.pre-merge-validation-gate.outputs.requires-mcp-validation }}';
            
            // Determine status check state
            let state, description, context;
            
            if (requiresValidation === 'true') {
              // This PR requires validation
              if (mergeReady === 'true') {
                state = 'success';
                description = 'All MCP validations passed - Ready for auto-merge';
                context = 'MCP Validation Gateway / Auto-Merge Ready';
              } else {
                state = 'failure';
                description = `${criticalFailures} critical failures - Merge blocked`;
                context = 'MCP Validation Gateway / Merge Blocked';
              }
            } else {
              // Standard PR - no special validation required
              state = 'success';
              description = 'No MCP validation required - Standard review process';
              context = 'MCP Validation Gateway / Standard Review';
            }
            
            // Create primary status check
            await github.rest.repos.createCommitStatus({
              owner: context.repo.owner,
              repo: context.repo.repo,
              sha: context.sha,
              state: state,
              target_url: `${{ github.server_url }}/${{ github.repository }}/actions/runs/${{ github.run_id }}`,
              description: description,
              context: context
            });
            
            // Create additional status checks for detailed tracking
            if (requiresValidation === 'true') {
              const checks = [
                {
                  context: 'MCP Validation / Server Health',
                  state: status === 'passing' ? 'success' : 'failure',
                  description: status === 'passing' ? 'All MCP servers responding' : 'MCP server issues detected'
                },
                {
                  context: 'MCP Validation / Integration Tests',
                  state: criticalFailures === '0' ? 'success' : 'failure',
                  description: criticalFailures === '0' ? 'All integrations working' : `${criticalFailures} integration failures`
                },
                {
                  context: 'MCP Validation / Security Scan',
                  state: status === 'passing' ? 'success' : 'pending',
                  description: status === 'passing' ? 'Security scan completed' : 'Security scan in progress'
                }
              ];
              
              for (const check of checks) {
                await github.rest.repos.createCommitStatus({
                  owner: context.repo.owner,
                  repo: context.repo.repo,
                  sha: context.sha,
                  state: check.state,
                  target_url: `${{ github.server_url }}/${{ github.repository }}/actions/runs/${{ github.run_id }}`,
                  description: check.description,
                  context: check.context
                });
              }
            }

      - name: Block Merge on Critical Failures
        if: steps.validation.outputs.critical-failures != '0' && needs.pre-merge-validation-gate.outputs.requires-mcp-validation == 'true'
        run: |
          echo "🚫 MERGE BLOCKED: Critical MCP validation failures detected"
          echo ""
          echo "📊 Failure Summary:"
          echo "  Total Critical Failures: ${{ steps.validation.outputs.critical-failures }}"
          echo "  Security Failures: ${{ steps.validation.outputs.security-failures }}"  
          echo "  Code Intelligence Failures: ${{ steps.validation.outputs.code-intel-failures }}"
          echo "  Overall Status: ${{ steps.validation.outputs.status }}"
          echo ""
          echo "🔒 SECURITY ISSUES:" 
          if [ "${{ steps.validation.outputs.security-failures }}" != "0" ]; then
            echo "  ❌ ${{ steps.validation.outputs.security-failures }} security-related failures detected"
            echo "  🚨 High-severity vulnerabilities or exposed secrets found"
            echo "  📋 Review security scan results in artifacts"
          else
            echo "  ✅ No security issues detected"
          fi
          echo ""
          echo "🧠 CODE INTELLIGENCE ISSUES:"
          if [ "${{ steps.validation.outputs.code-intel-failures }}" != "0" ]; then
            echo "  ❌ ${{ steps.validation.outputs.code-intel-failures }} code intelligence failures detected"
            echo "  🔧 MCP server integrations not functioning properly"
            echo "  📋 Review integration test results in artifacts"
          else
            echo "  ✅ No code intelligence issues detected"
          fi
          echo ""
          echo "🛠️ RESOLUTION STEPS:"
          echo "1. Download validation artifacts to review detailed error logs"
          echo "2. Fix all security vulnerabilities and remove any exposed secrets"  
          echo "3. Ensure MCP servers are properly configured and responding"
          echo "4. Re-run validation using '/run-mcp-validation'"
          echo "5. Push new commits to trigger automatic re-validation"
          echo ""
          echo "⚡ AVAILABLE COMMANDS:"
          echo "  /run-mcp-validation    # Re-run comprehensive validation"
          echo "  /mcp-health-check      # Quick health check only"
          echo "  /approve-merge         # Maintainer override (if necessary)"
          echo ""
          echo "🔗 ARTIFACTS: Download from workflow run for detailed analysis"
          echo "   ${{ github.server_url }}/${{ github.repository }}/actions/runs/${{ github.run_id }}"
          
          exit 1

  health-monitor:
    name: 🏥 MCP Health Monitoring
    runs-on: ubuntu-latest
    needs: [mcp-validation]
    if: always() && (github.event_name == 'schedule' || github.event_name == 'workflow_dispatch')
    
    steps:
      - name: Checkout code
        uses: actions/checkout@v4

      - name: Setup Node.js
        uses: actions/setup-node@v4
        with:
          node-version: '18'
          cache: 'npm'

      - name: Install dependencies
        run: npm ci --silent

      - name: Generate Health Report
        run: |
          echo "🏥 Generating MCP health report..."
          
          # Create comprehensive health report
          cat > mcp-health-report.md << 'EOF'
          # 🏥 MCP System Health Report
          
          **Generated:** $(date -u +"%Y-%m-%d %H:%M:%S UTC")
          **Workflow:** Weekly Health Check
          
          ## 📊 System Status
          
          EOF
          
          # Run health checks
          if node scripts/comprehensive-mcp-validation.js --health-only >> mcp-health-report.md 2>&1; then
            echo "✅ MCP system health: Good"
          else
            echo "⚠️ MCP system health: Issues detected"
          fi
          
          # Check for outdated dependencies
          echo "" >> mcp-health-report.md
          echo "## 📦 Dependency Status" >> mcp-health-report.md
          npm outdated >> mcp-health-report.md 2>&1 || echo "All dependencies up to date" >> mcp-health-report.md

      - name: Create Health Issue
        if: needs.mcp-validation.outputs.critical-failures > 0
        uses: actions/github-script@v7
        with:
          script: |
            const fs = require('fs');
            const healthReport = fs.readFileSync('mcp-health-report.md', 'utf8');
            
            await github.rest.issues.create({
              owner: context.repo.owner,
              repo: context.repo.repo,
              title: '🚨 MCP System Health Alert - Critical Issues Detected',
              labels: ['bug', 'priority-high', 'mcp-system'],
              body: `## 🚨 MCP System Health Alert
            
            Critical issues have been detected in the MCP system during automated health monitoring.
            
            **Critical Failures:** ${{ needs.mcp-validation.outputs.critical-failures }}
            **Detection Time:** ${new Date().toISOString()}
            **Workflow Run:** [#${{ github.run_number }}](${{ github.server_url }}/${{ github.repository }}/actions/runs/${{ github.run_id }})
            
            ## 📊 Health Report
            
            ${healthReport}
            
            ## 🔧 Required Actions
            
            1. **Immediate**: Investigate critical failures
            2. **Priority**: Restore MCP server functionality  
            3. **Follow-up**: Review system stability and monitoring
            
            **Auto-assigned to:** @maintainers`
            });<|MERGE_RESOLUTION|>--- conflicted
+++ resolved
@@ -374,13 +374,10 @@
             echo "- ⏭️ **Code Analysis**: Skipped (basic validation)" >> mcp-validation-results.md
           fi
           
-<<<<<<< HEAD
-          # 3. Security Scanning &  Detection
-          echo "## 🛡️ Security Scanning &  Detection" >> mcp-validation-results.md
-=======
+
           # 3. Security Scanning & Secret Detection (CRITICAL)
           echo "## 🛡️ Security Scanning & Secret Detection" >> mcp-validation-results.md
->>>>>>> bfe63e66
+
           if [ "$VALIDATION_LEVEL" == "comprehensive" ] || [ "$VALIDATION_LEVEL" == "full" ]; then
             # Use package-management MCP for security scanning
             echo "Running security scan via MCP servers..."
@@ -406,17 +403,7 @@
               jq '.tests += [{"name": "npm_audit", "status": "failed", "critical": true}]' mcp-validation-summary.json > tmp.json && mv tmp.json mcp-validation-summary.json
             fi
             
-<<<<<<< HEAD
-            # 2. 
-            echo "Running  scanning..."
-            if command -v gitleaks >/dev/null 2>&1; then
-              if gitleaks detect --source . --no-git --verbose > gitleaks-results.json 2>&1; then
-                echo "✅  scanning passed - No secrets detected"
-                echo "- ✅ **n**: No secrets detected" >> mcp-validation-results.md
-              else
-                echo "❌  scanning failed - Secrets detected"
-                echo "- ❌ **n**: Secrets detected in code" >> mcp-validation-results.md
-=======
+
             # 2. Secret Scanning (CRITICAL)
             echo "Running secret scanning..."
             if command -v gitleaks >/dev/null 2>&1; then
@@ -434,7 +421,7 @@
                 # Show results but redact actual secret values for security
                 cat gitleaks-results.json | jq '.[] | {file: .File, type: .RuleID, line: .StartLine}' 2>/dev/null || cat gitleaks-results.json >> mcp-validation-results.md
                 echo '```' >> mcp-validation-results.md
->>>>>>> bfe63e66
+
                 VALIDATION_STATUS="failing"
                 CRITICAL_FAILURES=$((CRITICAL_FAILURES + 1))
                 SECURITY_FAILURES=$((SECURITY_FAILURES + 1))
@@ -444,15 +431,7 @@
               # Fallback basic  scanning
               echo "Using basic nning (gitleaks not available)..."
               SECRET_PATTERNS="password|secret|key|token|api_key|private|credential"
-<<<<<<< HEAD
-              if grep -r -i -E "$SECRET_PATTERNS.*=.*['\"][a-zA-Z0-9+/=]{8,}['\"]" . --exclude-dir=node_modules --exclude-dir=.git --exclude="*.test.js" --exclude="*.example" > -scan-results.txt 2>/dev/null; then
-                echo "⚠️ Potential secrets found (basic scan)"
-                echo "- ⚠️ **n**: Potential secrets found (basic scan)" >> mcp-validation-results.md
-                cat -scan-results.txt >> mcp-validation-results.md
-              else
-                echo "✅ Basic nning passed"
-                echo "- ✅ ** scan passed" >> mcp-validation-results.md
-=======
+
               if grep -r -i -E "$SECRET_PATTERNS.*=.*['\"][a-zA-Z0-9+/=]{8,}['\"]" . --exclude-dir=node_modules --exclude-dir=.git --exclude="*.test.js" --exclude="*.example" > secret-scan-results.txt 2>/dev/null; then
                 echo "⚠️ Potential secrets found (basic scan) - CRITICAL"
                 echo "- ❌ **Secret Scan**: CRITICAL - Potential secrets found (basic scan)" >> mcp-validation-results.md
@@ -470,7 +449,7 @@
                 echo "✅ Basic secret scanning passed"
                 echo "- ✅ **Secret Scan**: Basic scan passed" >> mcp-validation-results.md
                 jq '.tests += [{"name": "secret_scan", "status": "passed", "critical": true}]' mcp-validation-summary.json > tmp.json && mv tmp.json mcp-validation-summary.json
->>>>>>> bfe63e66
+
               fi
             fi
           else
@@ -599,13 +578,11 @@
             mcp-orchestrator.log
             audit-results.json
             gitleaks-results.json
-<<<<<<< HEAD
-            results.txt
-=======
+
             secret-scan-results.txt
             health-check.log
             integration-test.log
->>>>>>> bfe63e66
+
             mcp-integration-test-results.json
           retention-days: 30
 
